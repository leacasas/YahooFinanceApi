--- conflicted
+++ resolved
@@ -1,133 +1,127 @@
-﻿using CsvHelper;
-using Flurl;
-using Flurl.Http;
-using System;
-using System.Collections.Generic;
-using System.IO;
-using System.Threading;
-using System.Threading.Tasks;
-using System.Net;
-using System.Diagnostics;
-
-namespace YahooFinanceApi
-{
-    public static partial class Yahoo
-    {
-        public static bool IgnoreEmptyRows { set { RowExtension.IgnoreEmptyRows = value; } }
-
-        public static async Task<IList<Candle>> GetHistoricalAsync(string symbol, DateTime? startTime = null, DateTime? endTime = null, Period period = Period.Daily, CancellationToken token = default(CancellationToken))
-		    => await GetTicksAsync(symbol, 
-	                               startTime, 
-	                               endTime, 
-	                               period, 
-	                               ShowOption.History,
-                                   RowExtension.ToCandle,
-                                   token);
-
-        public static async Task<IList<DividendTick>> GetDividendsAsync(string symbol, DateTime? startTime = null, DateTime? endTime = null, CancellationToken token = default(CancellationToken))
-            => await GetTicksAsync(symbol, 
-                                   startTime, 
-                                   endTime, 
-                                   Period.Daily, 
-                                   ShowOption.Dividend,
-                                   RowExtension.ToDividendTick,
-                                   token);
-
-        public static async Task<IList<SplitTick>> GetSplitsAsync(string symbol, DateTime? startTime = null, DateTime? endTime = null, CancellationToken token = default(CancellationToken))
-            => await GetTicksAsync(symbol,
-                                   startTime,
-                                   endTime,
-                                   Period.Daily,
-                                   ShowOption.Split,
-                                   RowExtension.ToSplitTick,
-                                   token);
-
-        private static async Task<List<ITick>> GetTicksAsync<ITick>(
-            string symbol,
-            DateTime? startTime,
-            DateTime? endTime,
-            Period period,
-            ShowOption showOption,
-            Func<string[], ITick> instanceFunction,
-            CancellationToken token
-            )
-        {
-            using (var stream = await GetResponseStreamAsync(symbol, startTime, endTime, period, showOption.Name(), token).ConfigureAwait(false))
-			using (var sr = new StreamReader(stream))
-			using (var csvReader = new CsvReader(sr))
-			{
-                csvReader.Read(); // skip header
-
-                var ticks = new List<ITick>();
-
-                while (csvReader.Read())
-                {
+﻿using CsvHelper;
+using Flurl;
+using Flurl.Http;
+using System;
+using System.Collections.Generic;
+using System.IO;
+using System.Threading;
+using System.Threading.Tasks;
+using System.Net;
+using System.Diagnostics;
+
+namespace YahooFinanceApi
+{
+    public static partial class Yahoo
+    {
+        public static bool IgnoreEmptyRows { set { RowExtension.IgnoreEmptyRows = value; } }
+
+        public static async Task<IList<Candle>> GetHistoricalAsync(string symbol, DateTime? startTime = null, DateTime? endTime = null, Period period = Period.Daily, CancellationToken token = default(CancellationToken))
+		    => await GetTicksAsync(symbol, 
+	                               startTime, 
+	                               endTime, 
+	                               period, 
+	                               ShowOption.History,
+                                   RowExtension.ToCandle,
+                                   token);
+
+        public static async Task<IList<DividendTick>> GetDividendsAsync(string symbol, DateTime? startTime = null, DateTime? endTime = null, CancellationToken token = default(CancellationToken))
+            => await GetTicksAsync(symbol, 
+                                   startTime, 
+                                   endTime, 
+                                   Period.Daily, 
+                                   ShowOption.Dividend,
+                                   RowExtension.ToDividendTick,
+                                   token);
+
+        public static async Task<IList<SplitTick>> GetSplitsAsync(string symbol, DateTime? startTime = null, DateTime? endTime = null, CancellationToken token = default(CancellationToken))
+            => await GetTicksAsync(symbol,
+                                   startTime,
+                                   endTime,
+                                   Period.Daily,
+                                   ShowOption.Split,
+                                   RowExtension.ToSplitTick,
+                                   token);
+
+        private static async Task<List<ITick>> GetTicksAsync<ITick>(
+            string symbol,
+            DateTime? startTime,
+            DateTime? endTime,
+            Period period,
+            ShowOption showOption,
+            Func<string[], ITick> instanceFunction,
+            CancellationToken token
+            )
+        {
+            using (var stream = await GetResponseStreamAsync(symbol, startTime, endTime, period, showOption.Name(), token).ConfigureAwait(false))
+			using (var sr = new StreamReader(stream))
+			using (var csvReader = new CsvReader(sr))
+			{
+                csvReader.Read(); // skip header
+
+                var ticks = new List<ITick>();
+
+                while (csvReader.Read())
+                {
                     var tick = instanceFunction(csvReader.Context.Record);
 #pragma warning disable RECS0017 // Possible compare of value type with 'null'
                     if (tick != null)
 #pragma warning restore RECS0017 // Possible compare of value type with 'null'
-                        ticks.Add(tick);
-                }
-
-                return ticks;
-            }
-		}
-
-        private static async Task<Stream> GetResponseStreamAsync(string symbol, DateTime? startTime, DateTime? endTime, Period period, string events, CancellationToken token)
-        {
-            bool reset = false;
-            while (true)
-            {
-                try
-                {
-                    var (client, crumb) = await YahooClientFactory.GetClientAndCrumbAsync(reset, token).ConfigureAwait(false);
-                    return await _GetResponseStreamAsync(client, crumb, token).ConfigureAwait(false);
-                }
-                catch (FlurlHttpException ex) when (ex.Call.Response?.StatusCode == HttpStatusCode.NotFound)
-                {
-                    throw new Exception("Invalid ticker or endpoint.", ex);
-                }
-                catch (FlurlHttpException ex) when (ex.Call.Response?.StatusCode == HttpStatusCode.Unauthorized)
-                {
-                    Debug.WriteLine("GetResponseStreamAsync: Unauthorized.");
-
-                    if (reset)
-                        throw;
-                    reset = true; // try again with a new client
-                }
-            }
-
-            #region Local Functions
-
-            Task<Stream> _GetResponseStreamAsync(IFlurlClient _client, string _crumb, CancellationToken _token)
-<<<<<<< HEAD
-            {
-                // Yahoo expects dates to be "Eastern Standard Time"
-                startTime = startTime?.FromEstToUtc() ?? new DateTime(1970, 1, 1);
-=======
-            {
-                // Yahoo expects dates to be "Eastern Standard Time"
-                startTime = startTime?.FromEstToUtc() ?? new DateTime(1970, 1, 1, 0, 0, 0, DateTimeKind.Utc);
->>>>>>> 845e2201
-                endTime =   endTime?  .FromEstToUtc() ?? DateTime.UtcNow;
-
-                var url = "https://query1.finance.yahoo.com/v7/finance/download"
-                    .AppendPathSegment(symbol)
-                    .SetQueryParam("period1", startTime.Value.ToUnixTimestamp())
-                    .SetQueryParam("period2", endTime.Value.ToUnixTimestamp())
-                    .SetQueryParam("interval", $"1{period.Name()}")
-                    .SetQueryParam("events", events)
-                    .SetQueryParam("crumb", _crumb);
-
-                Debug.WriteLine(url);
-
-                return url
-                    .WithClient(_client)
-                    .GetAsync(_token)
-                    .ReceiveStream();
-            }
-
-            #endregion
-        }
-    }
-}
+                        ticks.Add(tick);
+                }
+
+                return ticks;
+            }
+		}
+
+        private static async Task<Stream> GetResponseStreamAsync(string symbol, DateTime? startTime, DateTime? endTime, Period period, string events, CancellationToken token)
+        {
+            bool reset = false;
+            while (true)
+            {
+                try
+                {
+                    var (client, crumb) = await YahooClientFactory.GetClientAndCrumbAsync(reset, token).ConfigureAwait(false);
+                    return await _GetResponseStreamAsync(client, crumb, token).ConfigureAwait(false);
+                }
+                catch (FlurlHttpException ex) when (ex.Call.Response?.StatusCode == HttpStatusCode.NotFound)
+                {
+                    throw new Exception("Invalid ticker or endpoint.", ex);
+                }
+                catch (FlurlHttpException ex) when (ex.Call.Response?.StatusCode == HttpStatusCode.Unauthorized)
+                {
+                    Debug.WriteLine("GetResponseStreamAsync: Unauthorized.");
+
+                    if (reset)
+                        throw;
+                    reset = true; // try again with a new client
+                }
+            }
+
+            #region Local Functions
+
+            Task<Stream> _GetResponseStreamAsync(IFlurlClient _client, string _crumb, CancellationToken _token)
+            {
+                // Yahoo expects dates to be "Eastern Standard Time"
+                startTime = startTime?.FromEstToUtc() ?? new DateTime(1970, 1, 1, 0, 0, 0, DateTimeKind.Utc);
+                endTime =   endTime?  .FromEstToUtc() ?? DateTime.UtcNow;
+
+                var url = "https://query1.finance.yahoo.com/v7/finance/download"
+                    .AppendPathSegment(symbol)
+                    .SetQueryParam("period1", startTime.Value.ToUnixTimestamp())
+                    .SetQueryParam("period2", endTime.Value.ToUnixTimestamp())
+                    .SetQueryParam("interval", $"1{period.Name()}")
+                    .SetQueryParam("events", events)
+                    .SetQueryParam("crumb", _crumb);
+
+                Debug.WriteLine(url);
+
+                return url
+                    .WithClient(_client)
+                    .GetAsync(_token)
+                    .ReceiveStream();
+            }
+
+            #endregion
+        }
+    }
+}